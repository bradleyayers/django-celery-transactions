# django-celery-transactions


[![Travis](https://img.shields.io/travis/fellowshipofone/django-celery-transactions.svg?style=flat)][2]
[![Version](https://img.shields.io/pypi/v/django-celery-transactions.svg?style=flat)][3]
[![Downloads](https://img.shields.io/pypi/dm/django-celery-transactions.svg?style=flat)][4]

django-celery-transactions holds on to Celery tasks until the current database
transaction is committed, avoiding potential race conditions as described in
Celery's [user guide][1]. Send tasks from signal handlers without fear!

## Features

* If the transaction is rolled back, the tasks are discarded. Django's
  transaction middleware does this if an exception is raised.
* If transactions aren't being managed, tasks are sent as normal. This means
  that sending tasks from within Django's shell will work as expected, as will
  the various transaction decorators `commit_manually`, `commit_on_success`, etc.

## Installation & Use

1. Install django-celery-transactions from PyPI:

```sh
$ pip install django-celery-transactions
```

2. Use the patched decorator to create your tasks:

```python
from djcelery_transactions import task
from models import Model


@task
def print_model(model_pk):
    print Model.objects.get(pk=model_pk)
```

3. Then use them as normal:

```python
from django.db import transaction
from models import Model
from tasks import print_model


# This task will be sent after the transaction is committed. This works
# from anywhere in the managed transaction block (e.g. signal handlers).
def view(request):
    model = Model.objects.create(...)
    print_model.delay(model.pk)


# This task will not be sent (it is discarded) as the transaction
# middleware rolls the transaction back when it catches the exception.
def failing_view(request, model_pk):
    print_model.delay(model_pk)
    raise Exception()


<<<<<<< HEAD
        # This task will be sent immediately as transactions aren't being
        # managed and it is assumed that the author knows what they're doing.
        @transaction.commit_manually
        def manual_view(request, model_pk):
            print_model.delay(model_pk)
            transaction.commit()
            
## CELERY_EAGER_TRANSACTION: Compatibility with CELERY_ALWAYS_EAGER

There are 2 main reasons for `CELERY_ALWAYS_EAGER`:

   1. Running task synchronously and returning `EagerResult`, Celery's 
   [user guide][1]
   
   2. Being able to run code (often tests) without a celery broker.
   
For this second reason, the intended behavior will often conflict with 
transactions handling, which is why you should then also use 
`CELERY_EAGER_TRANSACTION`

        CELERY_ALWAYS_EAGER = True
        CELERY_EAGER_TRANSACTION = True


=======
# This task will be sent immediately as transactions aren't being
# managed and it is assumed that the author knows what they're doing.
@transaction.commit_manually
def manual_view(request, model_pk):
    print_model.delay(model_pk)
    transaction.commit()
```

## Caveats

Due to the task being sent after the current transaction has been commited, the
`PostTransactionTask` provided in this package does not return an
`celery.result.AsyncResult` as the original celery `Task` does.

Thus, `print_model.delay(model_pk)` simply returns `None`. In order to track
the task later on, the `task_id` can be predefined in the `apply_async` method:

        from celery.utils import uuid

        u = uuid()
        print_model.apply_async((model_pk), {}, task_id=u)
>>>>>>> f8682e9d

## Run test suite

```sh
$ python setup.py test
```

[1]: http://celery.readthedocs.org/en/latest/userguide/tasks.html#database-transactions
[2]: https://travis-ci.org/fellowshipofone/django-celery-transactions
[3]: https://pypi.python.org/pypi/django-celery-transactions
[4]: https://pypi.python.org/pypi/django-celery-transactions<|MERGE_RESOLUTION|>--- conflicted
+++ resolved
@@ -59,32 +59,6 @@
     raise Exception()
 
 
-<<<<<<< HEAD
-        # This task will be sent immediately as transactions aren't being
-        # managed and it is assumed that the author knows what they're doing.
-        @transaction.commit_manually
-        def manual_view(request, model_pk):
-            print_model.delay(model_pk)
-            transaction.commit()
-            
-## CELERY_EAGER_TRANSACTION: Compatibility with CELERY_ALWAYS_EAGER
-
-There are 2 main reasons for `CELERY_ALWAYS_EAGER`:
-
-   1. Running task synchronously and returning `EagerResult`, Celery's 
-   [user guide][1]
-   
-   2. Being able to run code (often tests) without a celery broker.
-   
-For this second reason, the intended behavior will often conflict with 
-transactions handling, which is why you should then also use 
-`CELERY_EAGER_TRANSACTION`
-
-        CELERY_ALWAYS_EAGER = True
-        CELERY_EAGER_TRANSACTION = True
-
-
-=======
 # This task will be sent immediately as transactions aren't being
 # managed and it is assumed that the author knows what they're doing.
 @transaction.commit_manually
@@ -106,7 +80,22 @@
 
         u = uuid()
         print_model.apply_async((model_pk), {}, task_id=u)
->>>>>>> f8682e9d
+        
+## CELERY_EAGER_TRANSACTION: Compatibility with CELERY_ALWAYS_EAGER
+
+There are 2 main reasons for `CELERY_ALWAYS_EAGER`:
+
+   1. Running task synchronously and returning `EagerResult`, Celery's 
+   [user guide][1]
+   
+   2. Being able to run code (often tests) without a celery broker.
+   
+For this second reason, the intended behavior will often conflict with 
+transactions handling, which is why you should then also use 
+`CELERY_EAGER_TRANSACTION`
+
+        CELERY_ALWAYS_EAGER = True
+        CELERY_EAGER_TRANSACTION = True
 
 ## Run test suite
 
