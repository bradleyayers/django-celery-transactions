--- conflicted
+++ resolved
@@ -15,6 +15,8 @@
 
 # Thread-local data (task queue).
 _thread_data = threading.local()
+
+CELERY_EAGER = getattr(current_app.conf, 'CELERY_ALWAYS_EAGER', False)
 
 
 def _get_task_queue():
@@ -54,12 +56,10 @@
     def apply_async(self, *args, **kwargs):
         # Delay the task unless the client requested otherwise or transactions
         # aren't being managed (i.e. the signal handlers won't send the task).
-<<<<<<< HEAD
-
 
         if django.VERSION < (1, 6):
 
-            if transaction.is_managed():
+            if transaction.is_managed() and not CELERY_EAGER:
                 if not transaction.is_dirty():
                     # Always mark the transaction as dirty
                     # because we push task in queue that must be fired or discarded
@@ -72,15 +72,10 @@
                 apply_async_orig = super(PostTransactionTask, self).apply_async
                 return apply_async_orig(*args, **kwargs)
 
-=======
-        connection = get_connection()
-        if connection.in_atomic_block and not getattr(current_app.conf, 'CELERY_ALWAYS_EAGER', False):
-            _get_task_queue().append((self, args, kwargs))
->>>>>>> 9187288e
         else:
 
             connection = get_connection()
-            if connection.in_atomic_block:
+            if connection.in_atomic_block and not CELERY_EAGER:
                 _get_task_queue().append((self, args, kwargs))
             else:
                 return self.original_apply_async(*args, **kwargs)
@@ -105,7 +100,7 @@
 
         if django.VERSION < (1, 6):
 
-            if transaction.is_managed():
+            if transaction.is_managed() and not CELERY_EAGER:
                 if not transaction.is_dirty():
                     # Always mark the transaction as dirty
                     # because we push task in queue that must be fired or discarded
@@ -121,7 +116,7 @@
         else:
 
             connection = get_connection()
-            if connection.in_atomic_block:
+            if connection.in_atomic_block and not CELERY_EAGER:
                 _get_task_queue().append((self, args, kwargs))
             else:
                 return self.original_apply_async(*args, **kwargs)
