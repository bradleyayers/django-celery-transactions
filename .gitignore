--- conflicted
+++ resolved
@@ -2,8 +2,4 @@
 dist
 *.egg-info
 *.pyc
-<<<<<<< HEAD
-.idea
-=======
-*~
->>>>>>> abb23304
+*~